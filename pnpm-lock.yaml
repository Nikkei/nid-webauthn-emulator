--- conflicted
+++ resolved
@@ -13,7 +13,7 @@
         version: 9.0.2
       tldts:
         specifier: ^6.1.36
-        version: 6.1.36
+        version: 6.1.37
     devDependencies:
       '@biomejs/biome':
         specifier: ^1.8.3
@@ -29,26 +29,16 @@
         version: 1.0.7
       '@types/node':
         specifier: ^22.0.0
-        version: 22.0.0
+        version: 22.0.2
       jest:
         specifier: ^29.7.0
-<<<<<<< HEAD
-        version: 29.7.0(@types/node@20.14.11)(ts-node@10.9.2(@types/node@20.14.11)(typescript@5.5.4))
+        version: 29.7.0(@types/node@22.0.2)(ts-node@10.9.2(@types/node@22.0.2)(typescript@5.5.4))
       ts-jest:
         specifier: ^29.2.3
-        version: 29.2.3(@babel/core@7.24.7)(@jest/transform@29.7.0)(@jest/types@29.6.3)(babel-jest@29.7.0(@babel/core@7.24.7))(jest@29.7.0(@types/node@20.14.11)(ts-node@10.9.2(@types/node@20.14.11)(typescript@5.5.4)))(typescript@5.5.4)
+        version: 29.2.3(@babel/core@7.24.7)(@jest/transform@29.7.0)(@jest/types@29.6.3)(babel-jest@29.7.0(@babel/core@7.24.7))(jest@29.7.0(@types/node@22.0.2)(ts-node@10.9.2(@types/node@22.0.2)(typescript@5.5.4)))(typescript@5.5.4)
       ts-node:
         specifier: ^10.9.2
-        version: 10.9.2(@types/node@20.14.11)(typescript@5.5.4)
-=======
-        version: 29.7.0(@types/node@22.0.0)(ts-node@10.9.2(@types/node@22.0.0)(typescript@5.5.3))
-      ts-jest:
-        specifier: ^29.2.3
-        version: 29.2.3(@babel/core@7.24.7)(@jest/transform@29.7.0)(@jest/types@29.6.3)(babel-jest@29.7.0(@babel/core@7.24.7))(jest@29.7.0(@types/node@22.0.0)(ts-node@10.9.2(@types/node@22.0.0)(typescript@5.5.3)))(typescript@5.5.3)
-      ts-node:
-        specifier: ^10.9.2
-        version: 10.9.2(@types/node@22.0.0)(typescript@5.5.3)
->>>>>>> 9647026f
+        version: 10.9.2(@types/node@22.0.2)(typescript@5.5.4)
       typescript:
         specifier: ^5.5.4
         version: 5.5.4
@@ -454,11 +444,8 @@
   '@types/istanbul-reports@3.0.4':
     resolution: {integrity: sha512-pk2B1NWalF9toCRu6gjBzR69syFjP4Od8WRAX+0mmf9lAjCRicLOWc+ZrxZHx/0XRjotgkF9t6iaMJ+aXcOdZQ==}
 
-  '@types/node@20.14.11':
-    resolution: {integrity: sha512-kprQpL8MMeszbz6ojB5/tU8PLN4kesnN8Gjzw349rDlNgsSzg90lAVj3llK99Dh7JON+t9AuscPPFW6mPbTnSA==}
-
-  '@types/node@22.0.0':
-    resolution: {integrity: sha512-VT7KSYudcPOzP5Q0wfbowyNLaVR8QWUdw+088uFWwfvpY6uCWaXpqV6ieLAu9WBcnTa7H4Z5RLK8I5t2FuOcqw==}
+  '@types/node@22.0.2':
+    resolution: {integrity: sha512-yPL6DyFwY5PiMVEwymNeqUTKsDczQBJ/5T7W/46RwLU/VH+AA8aT5TZkvBviLKLbbm0hlfftEkGrNzfRk/fofQ==}
 
   '@types/stack-utils@2.0.3':
     resolution: {integrity: sha512-9aEbYZ3TbYMznPdcdr3SmIrLXwC/AKZXQeCf9Pgao5CKb8CyHuEX5jzWPTkvregvhRJHcpRO6BFoGW9ycaOkYw==}
@@ -1294,11 +1281,11 @@
     resolution: {integrity: sha512-cAGWPIyOHU6zlmg88jwm7VRyXnMN7iV68OGAbYDk/Mh/xC/pzVPlQtY6ngoIH/5/tciuhGfvESU8GrHrcxD56w==}
     engines: {node: '>=8'}
 
-  tldts-core@6.1.36:
-    resolution: {integrity: sha512-znSW/7cUdiw7UQ662gfDhnMdDZrhsC6MpZt/cu07Ulmw1S2Gh4tr0pqGtHtDqKs9S2Sy9k7irSzvBnN98iGoLA==}
-
-  tldts@6.1.36:
-    resolution: {integrity: sha512-ajpVQSfbng6tsuAI8fDV9WWE+J6ItELCQvf9+S7w23DhCyvdLG5TV1FZXHEt9yvF4GpNLJegdY+lwgnqlHQhJw==}
+  tldts-core@6.1.37:
+    resolution: {integrity: sha512-q6M/RBjZcUoF/KRhHFuGrcnaXLaXH8kHKH/e8XaAd9ULGYYhB32kr1ceIXR77a57OxRB/NR471BcYwU7jf4PAg==}
+
+  tldts@6.1.37:
+    resolution: {integrity: sha512-QMvNTwl3b3vyweq158Cf+IeEWe/P1HVDULo5n7qnt70rzkU3Ya2amaWO36lX0C8w6X3l92fftcuHwLIX9QBkZg==}
     hasBin: true
 
   tmpl@1.0.5:
@@ -1369,9 +1356,6 @@
     engines: {node: '>=14.17'}
     hasBin: true
 
-  undici-types@5.26.5:
-    resolution: {integrity: sha512-JlCMO+ehdEIKqlFxk6IfVoAUVmgz7cU7zD/h9XZ0qzeosSHmUJVOzSQvvYSYWXkFXC+IfLKSIffhv0sVZup6pA==}
-
   undici-types@6.11.1:
     resolution: {integrity: sha512-mIDEX2ek50x0OlRgxryxsenE5XaQD4on5U2inY7RApK3SOJpofyw7uW2AyfMKkhAxXIceo2DeWGVGwyvng1GNQ==}
 
@@ -1704,35 +1688,27 @@
   '@jest/console@29.7.0':
     dependencies:
       '@jest/types': 29.6.3
-      '@types/node': 20.14.11
+      '@types/node': 22.0.2
       chalk: 4.1.2
       jest-message-util: 29.7.0
       jest-util: 29.7.0
       slash: 3.0.0
 
-<<<<<<< HEAD
-  '@jest/core@29.7.0(ts-node@10.9.2(@types/node@20.14.11)(typescript@5.5.4))':
-=======
-  '@jest/core@29.7.0(ts-node@10.9.2(@types/node@22.0.0)(typescript@5.5.3))':
->>>>>>> 9647026f
+  '@jest/core@29.7.0(ts-node@10.9.2(@types/node@22.0.2)(typescript@5.5.4))':
     dependencies:
       '@jest/console': 29.7.0
       '@jest/reporters': 29.7.0
       '@jest/test-result': 29.7.0
       '@jest/transform': 29.7.0
       '@jest/types': 29.6.3
-      '@types/node': 20.14.11
+      '@types/node': 22.0.2
       ansi-escapes: 4.3.2
       chalk: 4.1.2
       ci-info: 3.9.0
       exit: 0.1.2
       graceful-fs: 4.2.11
       jest-changed-files: 29.7.0
-<<<<<<< HEAD
-      jest-config: 29.7.0(@types/node@20.14.11)(ts-node@10.9.2(@types/node@20.14.11)(typescript@5.5.4))
-=======
-      jest-config: 29.7.0(@types/node@20.14.11)(ts-node@10.9.2(@types/node@22.0.0)(typescript@5.5.3))
->>>>>>> 9647026f
+      jest-config: 29.7.0(@types/node@22.0.2)(ts-node@10.9.2(@types/node@22.0.2)(typescript@5.5.4))
       jest-haste-map: 29.7.0
       jest-message-util: 29.7.0
       jest-regex-util: 29.6.3
@@ -1757,7 +1733,7 @@
     dependencies:
       '@jest/fake-timers': 29.7.0
       '@jest/types': 29.6.3
-      '@types/node': 20.14.11
+      '@types/node': 22.0.2
       jest-mock: 29.7.0
 
   '@jest/expect-utils@29.7.0':
@@ -1775,7 +1751,7 @@
     dependencies:
       '@jest/types': 29.6.3
       '@sinonjs/fake-timers': 10.3.0
-      '@types/node': 20.14.11
+      '@types/node': 22.0.2
       jest-message-util: 29.7.0
       jest-mock: 29.7.0
       jest-util: 29.7.0
@@ -1797,7 +1773,7 @@
       '@jest/transform': 29.7.0
       '@jest/types': 29.6.3
       '@jridgewell/trace-mapping': 0.3.25
-      '@types/node': 20.14.11
+      '@types/node': 22.0.2
       chalk: 4.1.2
       collect-v8-coverage: 1.0.2
       exit: 0.1.2
@@ -1867,7 +1843,7 @@
       '@jest/schemas': 29.6.3
       '@types/istanbul-lib-coverage': 2.0.6
       '@types/istanbul-reports': 3.0.4
-      '@types/node': 20.14.11
+      '@types/node': 22.0.2
       '@types/yargs': 17.0.32
       chalk: 4.1.2
 
@@ -1988,7 +1964,7 @@
 
   '@types/graceful-fs@4.1.9':
     dependencies:
-      '@types/node': 20.14.11
+      '@types/node': 22.0.2
 
   '@types/istanbul-lib-coverage@2.0.6': {}
 
@@ -2000,11 +1976,7 @@
     dependencies:
       '@types/istanbul-lib-report': 3.0.3
 
-  '@types/node@20.14.11':
-    dependencies:
-      undici-types: 5.26.5
-
-  '@types/node@22.0.0':
+  '@types/node@22.0.2':
     dependencies:
       undici-types: 6.11.1
 
@@ -2196,21 +2168,13 @@
 
   convert-source-map@2.0.0: {}
 
-<<<<<<< HEAD
-  create-jest@29.7.0(@types/node@20.14.11)(ts-node@10.9.2(@types/node@20.14.11)(typescript@5.5.4)):
-=======
-  create-jest@29.7.0(@types/node@22.0.0)(ts-node@10.9.2(@types/node@22.0.0)(typescript@5.5.3)):
->>>>>>> 9647026f
+  create-jest@29.7.0(@types/node@22.0.2)(ts-node@10.9.2(@types/node@22.0.2)(typescript@5.5.4)):
     dependencies:
       '@jest/types': 29.6.3
       chalk: 4.1.2
       exit: 0.1.2
       graceful-fs: 4.2.11
-<<<<<<< HEAD
-      jest-config: 29.7.0(@types/node@20.14.11)(ts-node@10.9.2(@types/node@20.14.11)(typescript@5.5.4))
-=======
-      jest-config: 29.7.0(@types/node@22.0.0)(ts-node@10.9.2(@types/node@22.0.0)(typescript@5.5.3))
->>>>>>> 9647026f
+      jest-config: 29.7.0(@types/node@22.0.2)(ts-node@10.9.2(@types/node@22.0.2)(typescript@5.5.4))
       jest-util: 29.7.0
       prompts: 2.4.2
     transitivePeerDependencies:
@@ -2442,7 +2406,7 @@
       '@jest/expect': 29.7.0
       '@jest/test-result': 29.7.0
       '@jest/types': 29.6.3
-      '@types/node': 20.14.11
+      '@types/node': 22.0.2
       chalk: 4.1.2
       co: 4.6.0
       dedent: 1.5.3
@@ -2462,29 +2426,16 @@
       - babel-plugin-macros
       - supports-color
 
-<<<<<<< HEAD
-  jest-cli@29.7.0(@types/node@20.14.11)(ts-node@10.9.2(@types/node@20.14.11)(typescript@5.5.4)):
-    dependencies:
-      '@jest/core': 29.7.0(ts-node@10.9.2(@types/node@20.14.11)(typescript@5.5.4))
+  jest-cli@29.7.0(@types/node@22.0.2)(ts-node@10.9.2(@types/node@22.0.2)(typescript@5.5.4)):
+    dependencies:
+      '@jest/core': 29.7.0(ts-node@10.9.2(@types/node@22.0.2)(typescript@5.5.4))
       '@jest/test-result': 29.7.0
       '@jest/types': 29.6.3
       chalk: 4.1.2
-      create-jest: 29.7.0(@types/node@20.14.11)(ts-node@10.9.2(@types/node@20.14.11)(typescript@5.5.4))
+      create-jest: 29.7.0(@types/node@22.0.2)(ts-node@10.9.2(@types/node@22.0.2)(typescript@5.5.4))
       exit: 0.1.2
       import-local: 3.1.0
-      jest-config: 29.7.0(@types/node@20.14.11)(ts-node@10.9.2(@types/node@20.14.11)(typescript@5.5.4))
-=======
-  jest-cli@29.7.0(@types/node@22.0.0)(ts-node@10.9.2(@types/node@22.0.0)(typescript@5.5.3)):
-    dependencies:
-      '@jest/core': 29.7.0(ts-node@10.9.2(@types/node@22.0.0)(typescript@5.5.3))
-      '@jest/test-result': 29.7.0
-      '@jest/types': 29.6.3
-      chalk: 4.1.2
-      create-jest: 29.7.0(@types/node@22.0.0)(ts-node@10.9.2(@types/node@22.0.0)(typescript@5.5.3))
-      exit: 0.1.2
-      import-local: 3.1.0
-      jest-config: 29.7.0(@types/node@22.0.0)(ts-node@10.9.2(@types/node@22.0.0)(typescript@5.5.3))
->>>>>>> 9647026f
+      jest-config: 29.7.0(@types/node@22.0.2)(ts-node@10.9.2(@types/node@22.0.2)(typescript@5.5.4))
       jest-util: 29.7.0
       jest-validate: 29.7.0
       yargs: 17.7.2
@@ -2494,11 +2445,7 @@
       - supports-color
       - ts-node
 
-<<<<<<< HEAD
-  jest-config@29.7.0(@types/node@20.14.11)(ts-node@10.9.2(@types/node@20.14.11)(typescript@5.5.4)):
-=======
-  jest-config@29.7.0(@types/node@20.14.11)(ts-node@10.9.2(@types/node@22.0.0)(typescript@5.5.3)):
->>>>>>> 9647026f
+  jest-config@29.7.0(@types/node@22.0.2)(ts-node@10.9.2(@types/node@22.0.2)(typescript@5.5.4)):
     dependencies:
       '@babel/core': 7.24.7
       '@jest/test-sequencer': 29.7.0
@@ -2523,43 +2470,8 @@
       slash: 3.0.0
       strip-json-comments: 3.1.1
     optionalDependencies:
-      '@types/node': 20.14.11
-<<<<<<< HEAD
-      ts-node: 10.9.2(@types/node@20.14.11)(typescript@5.5.4)
-=======
-      ts-node: 10.9.2(@types/node@22.0.0)(typescript@5.5.3)
-    transitivePeerDependencies:
-      - babel-plugin-macros
-      - supports-color
-
-  jest-config@29.7.0(@types/node@22.0.0)(ts-node@10.9.2(@types/node@22.0.0)(typescript@5.5.3)):
-    dependencies:
-      '@babel/core': 7.24.7
-      '@jest/test-sequencer': 29.7.0
-      '@jest/types': 29.6.3
-      babel-jest: 29.7.0(@babel/core@7.24.7)
-      chalk: 4.1.2
-      ci-info: 3.9.0
-      deepmerge: 4.3.1
-      glob: 7.2.3
-      graceful-fs: 4.2.11
-      jest-circus: 29.7.0
-      jest-environment-node: 29.7.0
-      jest-get-type: 29.6.3
-      jest-regex-util: 29.6.3
-      jest-resolve: 29.7.0
-      jest-runner: 29.7.0
-      jest-util: 29.7.0
-      jest-validate: 29.7.0
-      micromatch: 4.0.7
-      parse-json: 5.2.0
-      pretty-format: 29.7.0
-      slash: 3.0.0
-      strip-json-comments: 3.1.1
-    optionalDependencies:
-      '@types/node': 22.0.0
-      ts-node: 10.9.2(@types/node@22.0.0)(typescript@5.5.3)
->>>>>>> 9647026f
+      '@types/node': 22.0.2
+      ts-node: 10.9.2(@types/node@22.0.2)(typescript@5.5.4)
     transitivePeerDependencies:
       - babel-plugin-macros
       - supports-color
@@ -2588,7 +2500,7 @@
       '@jest/environment': 29.7.0
       '@jest/fake-timers': 29.7.0
       '@jest/types': 29.6.3
-      '@types/node': 20.14.11
+      '@types/node': 22.0.2
       jest-mock: 29.7.0
       jest-util: 29.7.0
 
@@ -2598,7 +2510,7 @@
     dependencies:
       '@jest/types': 29.6.3
       '@types/graceful-fs': 4.1.9
-      '@types/node': 20.14.11
+      '@types/node': 22.0.2
       anymatch: 3.1.3
       fb-watchman: 2.0.2
       graceful-fs: 4.2.11
@@ -2637,7 +2549,7 @@
   jest-mock@29.7.0:
     dependencies:
       '@jest/types': 29.6.3
-      '@types/node': 20.14.11
+      '@types/node': 22.0.2
       jest-util: 29.7.0
 
   jest-pnp-resolver@1.2.3(jest-resolve@29.7.0):
@@ -2672,7 +2584,7 @@
       '@jest/test-result': 29.7.0
       '@jest/transform': 29.7.0
       '@jest/types': 29.6.3
-      '@types/node': 20.14.11
+      '@types/node': 22.0.2
       chalk: 4.1.2
       emittery: 0.13.1
       graceful-fs: 4.2.11
@@ -2700,7 +2612,7 @@
       '@jest/test-result': 29.7.0
       '@jest/transform': 29.7.0
       '@jest/types': 29.6.3
-      '@types/node': 20.14.11
+      '@types/node': 22.0.2
       chalk: 4.1.2
       cjs-module-lexer: 1.3.1
       collect-v8-coverage: 1.0.2
@@ -2746,7 +2658,7 @@
   jest-util@29.7.0:
     dependencies:
       '@jest/types': 29.6.3
-      '@types/node': 20.14.11
+      '@types/node': 22.0.2
       chalk: 4.1.2
       ci-info: 3.9.0
       graceful-fs: 4.2.11
@@ -2765,7 +2677,7 @@
     dependencies:
       '@jest/test-result': 29.7.0
       '@jest/types': 29.6.3
-      '@types/node': 20.14.11
+      '@types/node': 22.0.2
       ansi-escapes: 4.3.2
       chalk: 4.1.2
       emittery: 0.13.1
@@ -2774,26 +2686,17 @@
 
   jest-worker@29.7.0:
     dependencies:
-      '@types/node': 20.14.11
+      '@types/node': 22.0.2
       jest-util: 29.7.0
       merge-stream: 2.0.0
       supports-color: 8.1.1
 
-<<<<<<< HEAD
-  jest@29.7.0(@types/node@20.14.11)(ts-node@10.9.2(@types/node@20.14.11)(typescript@5.5.4)):
-    dependencies:
-      '@jest/core': 29.7.0(ts-node@10.9.2(@types/node@20.14.11)(typescript@5.5.4))
+  jest@29.7.0(@types/node@22.0.2)(ts-node@10.9.2(@types/node@22.0.2)(typescript@5.5.4)):
+    dependencies:
+      '@jest/core': 29.7.0(ts-node@10.9.2(@types/node@22.0.2)(typescript@5.5.4))
       '@jest/types': 29.6.3
       import-local: 3.1.0
-      jest-cli: 29.7.0(@types/node@20.14.11)(ts-node@10.9.2(@types/node@20.14.11)(typescript@5.5.4))
-=======
-  jest@29.7.0(@types/node@22.0.0)(ts-node@10.9.2(@types/node@22.0.0)(typescript@5.5.3)):
-    dependencies:
-      '@jest/core': 29.7.0(ts-node@10.9.2(@types/node@22.0.0)(typescript@5.5.3))
-      '@jest/types': 29.6.3
-      import-local: 3.1.0
-      jest-cli: 29.7.0(@types/node@22.0.0)(ts-node@10.9.2(@types/node@22.0.0)(typescript@5.5.3))
->>>>>>> 9647026f
+      jest-cli: 29.7.0(@types/node@22.0.2)(ts-node@10.9.2(@types/node@22.0.2)(typescript@5.5.4))
     transitivePeerDependencies:
       - '@types/node'
       - babel-plugin-macros
@@ -3030,11 +2933,11 @@
       glob: 7.2.3
       minimatch: 3.1.2
 
-  tldts-core@6.1.36: {}
-
-  tldts@6.1.36:
-    dependencies:
-      tldts-core: 6.1.36
+  tldts-core@6.1.37: {}
+
+  tldts@6.1.37:
+    dependencies:
+      tldts-core: 6.1.37
 
   tmpl@1.0.5: {}
 
@@ -3046,20 +2949,12 @@
 
   tr46@0.0.3: {}
 
-<<<<<<< HEAD
-  ts-jest@29.2.3(@babel/core@7.24.7)(@jest/transform@29.7.0)(@jest/types@29.6.3)(babel-jest@29.7.0(@babel/core@7.24.7))(jest@29.7.0(@types/node@20.14.11)(ts-node@10.9.2(@types/node@20.14.11)(typescript@5.5.4)))(typescript@5.5.4):
-=======
-  ts-jest@29.2.3(@babel/core@7.24.7)(@jest/transform@29.7.0)(@jest/types@29.6.3)(babel-jest@29.7.0(@babel/core@7.24.7))(jest@29.7.0(@types/node@22.0.0)(ts-node@10.9.2(@types/node@22.0.0)(typescript@5.5.3)))(typescript@5.5.3):
->>>>>>> 9647026f
+  ts-jest@29.2.3(@babel/core@7.24.7)(@jest/transform@29.7.0)(@jest/types@29.6.3)(babel-jest@29.7.0(@babel/core@7.24.7))(jest@29.7.0(@types/node@22.0.2)(ts-node@10.9.2(@types/node@22.0.2)(typescript@5.5.4)))(typescript@5.5.4):
     dependencies:
       bs-logger: 0.2.6
       ejs: 3.1.10
       fast-json-stable-stringify: 2.1.0
-<<<<<<< HEAD
-      jest: 29.7.0(@types/node@20.14.11)(ts-node@10.9.2(@types/node@20.14.11)(typescript@5.5.4))
-=======
-      jest: 29.7.0(@types/node@22.0.0)(ts-node@10.9.2(@types/node@22.0.0)(typescript@5.5.3))
->>>>>>> 9647026f
+      jest: 29.7.0(@types/node@22.0.2)(ts-node@10.9.2(@types/node@22.0.2)(typescript@5.5.4))
       jest-util: 29.7.0
       json5: 2.2.3
       lodash.memoize: 4.1.2
@@ -3073,18 +2968,14 @@
       '@jest/types': 29.6.3
       babel-jest: 29.7.0(@babel/core@7.24.7)
 
-<<<<<<< HEAD
-  ts-node@10.9.2(@types/node@20.14.11)(typescript@5.5.4):
-=======
-  ts-node@10.9.2(@types/node@22.0.0)(typescript@5.5.3):
->>>>>>> 9647026f
+  ts-node@10.9.2(@types/node@22.0.2)(typescript@5.5.4):
     dependencies:
       '@cspotcode/source-map-support': 0.8.1
       '@tsconfig/node10': 1.0.11
       '@tsconfig/node12': 1.0.11
       '@tsconfig/node14': 1.0.3
       '@tsconfig/node16': 1.0.4
-      '@types/node': 22.0.0
+      '@types/node': 22.0.2
       acorn: 8.12.0
       acorn-walk: 8.3.3
       arg: 4.1.3
@@ -3103,8 +2994,6 @@
 
   typescript@5.5.4: {}
 
-  undici-types@5.26.5: {}
-
   undici-types@6.11.1: {}
 
   update-browserslist-db@1.0.16(browserslist@4.23.1):
